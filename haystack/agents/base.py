from __future__ import annotations

import logging
import re
from typing import List, Optional, Union, Dict, Tuple, Any

from haystack import Pipeline, BaseComponent, Answer, Document
from haystack.errors import AgentError
from haystack.nodes import PromptNode, BaseRetriever, PromptTemplate
from haystack.pipelines import (
    BaseStandardPipeline,
    ExtractiveQAPipeline,
    DocumentSearchPipeline,
    GenerativeQAPipeline,
    SearchSummarizationPipeline,
    FAQPipeline,
    TranslationWrapperPipeline,
    RetrieverQuestionGenerationPipeline,
)
from haystack.telemetry import send_custom_event

logger = logging.getLogger(__name__)


class Tool:
    """
    A tool is a pipeline or node that also has a name and description. When you add a Tool to an Agent, the Agent can
    invoke the underlying pipeline or node to answer questions. The wording of the description is important for the
    Agent to decide which tool is most useful for a given question.

    :param name: The name of the tool. The Agent uses this name to refer to the tool in the text the Agent generates.
        The name should be short, ideally one token, and a good description of what the tool can do, for example
        "Calculator" or "Search". Use only letters (a-z, A-Z), digits (0-9) and underscores (_).".
    :param pipeline_or_node: The pipeline or node to run when this tool is invoked by an Agent.
    :param description: A description of what the tool is useful for. An Agent can use this description for the decision
        when to use which tool. For example, a tool for calculations can be described by "useful for when you need to
        answer questions about math".
    """

    def __init__(
        self,
        name: str,
        pipeline_or_node: Union[
            BaseComponent,
            Pipeline,
            ExtractiveQAPipeline,
            DocumentSearchPipeline,
            GenerativeQAPipeline,
            SearchSummarizationPipeline,
            FAQPipeline,
            TranslationWrapperPipeline,
            RetrieverQuestionGenerationPipeline,
        ],
        description: str,
        output_variable: Optional[str] = "results",
    ):
        if re.search(r"\W", name):
            raise ValueError(
                f"Invalid name supplied for tool: '{name}'. Use only letters (a-z, A-Z), digits (0-9) and underscores (_)."
            )
        self.name = name
        self.pipeline_or_node = pipeline_or_node
        self.description = description
        self.output_variable = output_variable

<<<<<<< HEAD
    def run(self, tool_input: str, params: Optional[dict] = None) -> Union[Tuple[Dict[str, Any], str], Dict[str, Any]]:
=======
    def run(self, tool_input: str, params: Optional[dict] = None) -> str:
>>>>>>> 8bfa8f3a
        # We can only pass params to pipelines but not to nodes
        if isinstance(self.pipeline_or_node, (Pipeline, BaseStandardPipeline)):
            result = self.pipeline_or_node.run(query=tool_input, params=params)
        elif isinstance(self.pipeline_or_node, BaseRetriever):
            result = self.pipeline_or_node.run(query=tool_input, root_node="Query")
        else:
            result = self.pipeline_or_node.run(query=tool_input)
<<<<<<< HEAD

        # if result was returned by a node it is of type tuple. We use only the output but not the name of the output.
        # if result was returned by a pipeline it is of type dict that we can use directly.
        if isinstance(result, tuple):
            result = result[0]
        if isinstance(result, dict):
            if result and self.output_variable not in result:
                raise ValueError(
                    f"Tool {self.name} returned result {result} but "
                    f"output variable '{self.output_variable}' not found in."
                )
            result = result.get(self.output_variable)
        if isinstance(result, list):
            result = result[0] if result else []
        if isinstance(result, Answer):
            result = result.answer
        if isinstance(result, Document):
            result = result.content
        return result
=======
        return self._process_result(result)

    def _process_result(self, result: Any) -> str:
        # Base case: string or an empty container
        if not result or isinstance(result, str):
            return str(result)
        # Recursive case: process the result based on its type and return the result
        else:
            if isinstance(result, (tuple, list)):
                return self._process_result(result[0] if result else [])
            elif isinstance(result, dict):
                if self.output_variable not in result:
                    raise ValueError(
                        f"Tool {self.name} returned result {result} but "
                        f"output variable '{self.output_variable}' not found."
                    )
                return self._process_result(result[self.output_variable])
            elif isinstance(result, Answer):
                return self._process_result(result.answer)
            elif isinstance(result, Document):
                return self._process_result(result.content)
            else:
                return str(result)
>>>>>>> 8bfa8f3a


class Agent:
    """
    An Agent answers queries by choosing between different tools, which are pipelines or nodes. It uses a large
    language model (LLM) to generate a thought based on the query, choose a tool, and generate the input for the
    tool. Based on the result returned by the tool the Agent can either stop if it now knows the answer or repeat the
    process of 1) generate thought, 2) choose tool, 3) generate input.

    Agents are useful for questions containing multiple subquestions that can be answered step-by-step (Multihop QA)
    using multiple pipelines and nodes as tools.
    """

    def __init__(
        self,
        prompt_node: PromptNode,
        prompt_template: Union[str, PromptTemplate] = "zero-shot-react",
        tools: Optional[List[Tool]] = None,
        max_iterations: int = 5,
        tool_pattern: str = r'Tool:\s*(\w+)\s*Tool Input:\s*("?)([^"\n]+)\2\s*',
        final_answer_pattern: str = r"Final Answer:\s*(\w+)\s*",
    ):
        """
         Creates an Agent instance.

        :param prompt_node: The PromptNode that the Agent uses to decide which tool to use and what input to provide to it in each iteration.
        :param prompt_template: The name of a PromptTemplate supported by the PromptNode or a new PromptTemplate. It is used for generating thoughts and running Tools to answer queries step-by-step.
        :param tools: A List of Tools that the Agent can choose to run. If no Tools are provided, they need to be added with `add_tool()` before you can use the Agent.
        :param max_iterations: The number of times the Agent can run a tool plus then once infer it knows the final answer.
            Set at least to 2 so that the Agent can run one Tool and then infer it knows the final answer. Default 5.
        :param tool_pattern: A regular expression to extract the name of the Tool and the corresponding input from the text generated by the Agent.
        :param final_answer_pattern: A regular expression to extract final answer from the text generated by the Agent.
        """
        self.prompt_node = prompt_node
        self.prompt_template = (
            prompt_node.get_prompt_template(prompt_template) if isinstance(prompt_template, str) else prompt_template
        )
        self.tools = {tool.name: tool for tool in tools} if tools else {}
        self.tool_names = ", ".join(self.tools.keys())
        self.tool_names_with_descriptions = "\n".join(
            [f"{tool.name}: {tool.description}" for tool in self.tools.values()]
        )
        self.max_iterations = max_iterations
        self.tool_pattern = tool_pattern
        self.final_answer_pattern = final_answer_pattern
        send_custom_event(event=f"{type(self).__name__} initialized")

    def add_tool(self, tool: Tool):
        """
        Add the provided tool to the Agent and update the template for the Agent's PromptNode.

        :param tool: The Tool to add to the Agent. Any previously added tool with the same name will be overwritten.
        """
        self.tools[tool.name] = tool
        self.tool_names = ", ".join(self.tools.keys())
        self.tool_names_with_descriptions = "\n".join(
            [f"{tool.name}: {tool.description}" for tool in self.tools.values()]
        )

    def has_tool(self, tool_name: str):
        """
        Check whether the Agent has a Tool registered under the provided tool name.

        :param tool_name: The name of the Tool for which to check whether the Agent has it.
        """
        return tool_name in self.tools

    def run(
        self, query: str, max_iterations: Optional[int] = None, params: Optional[dict] = None
    ) -> Dict[str, Union[str, List[Answer]]]:
        """
        Runs the Agent given a query and optional parameters to pass on to the tools used. The result is in the
        same format as a pipeline's result: a dictionary with a key `answers` containing a List of Answers

        :param query: The search query.
        :param max_iterations: The number of times the Agent can run a tool plus then once infer it knows the final answer.
            If set it should be at least 2 so that the Agent can run one tool and then infer it knows the final answer.
        :param params: A dictionary of parameters that you want to pass to those tools that are pipelines.
                       To pass a parameter to all nodes in those pipelines, use: `{"top_k": 10}`.
                       To pass a parameter to targeted nodes in those pipelines, use:
                        `{"Retriever": {"top_k": 10}, "Reader": {"top_k": 3}}`.
                        Parameters can only be passed to tools that are pipelines but not nodes.
        """
        if not self.tools:
            raise AgentError(
                "Agents without tools cannot be run. Add at least one tool using `add_tool()` or set the parameter `tools` when initializing the Agent."
            )
        if max_iterations is None:
            max_iterations = self.max_iterations
        if max_iterations < 2:
            raise AgentError(
                f"max_iterations was set to {max_iterations} but it should be at least 2 so that the Agent can run one tool and then infer it knows the final answer."
            )

        transcript = self._get_initial_transcript(query=query)
        # Generate a thought with a plan what to do, choose a tool, generate input for it, and run it.
        # Repeat this until the final answer is found or the maximum number of iterations is reached.
        for _ in range(max_iterations):
            preds = self.prompt_node(transcript)
            if not preds:
                raise AgentError(f"No output was generated by the Agent. Transcript:\n{transcript}")

            # Try to extract final answer or tool name and input from the generated text and update the transcript
            final_answer = self._extract_final_answer(pred=preds[0])
            if final_answer is not None:
                transcript += preds[0]
                return self._format_answer(query=query, transcript=transcript, answer=final_answer)
            tool_name, tool_input = self._extract_tool_name_and_tool_input(pred=preds[0])
            observation = self._run_tool(tool_name, tool_input, transcript + preds[0], params)
            transcript += f"{preds[0]}\nObservation: {observation}\nThought:"

        logger.warning(
            "Maximum number of iterations (%s) reached for query (%s). Increase max_iterations "
            "or no answer can be provided for this query.",
            max_iterations,
            query,
        )
        return self._format_answer(query=query, transcript=transcript, answer="")

    def run_batch(
        self, queries: List[str], max_iterations: Optional[int] = None, params: Optional[dict] = None
    ) -> Dict[str, str]:
        """
        Runs the Agent in a batch mode

        :param queries: List of search queries.
        :param max_iterations: The number of times the Agent can run a tool plus then once infer it knows the final answer.
            If set it should be at least 2 so that the Agent can run one tool and then infer it knows the final answer.
        :param params: A dictionary of parameters that you want to pass to those tools that are pipelines.
                       To pass a parameter to all nodes in those pipelines, use: `{"top_k": 10}`.
                       To pass a parameter to targeted nodes in those pipelines, use:
                        `{"Retriever": {"top_k": 10}, "Reader": {"top_k": 3}}`.
                        Parameters can only be passed to tools that are pipelines but not nodes.
        """
        results: Dict = {"queries": [], "answers": [], "transcripts": []}
        for query in queries:
            result = self.run(query=query, max_iterations=max_iterations, params=params)
            results["queries"].append(result["query"])
            results["answers"].append(result["answers"])
            results["transcripts"].append(result["transcript"])

        return results

<<<<<<< HEAD
    def _run_tool(self, tool_name: str, tool_input: str, transcript: str, params: Optional[dict] = None):
=======
    def _run_tool(
        self, tool_name: Optional[str], tool_input: Optional[str], transcript: str, params: Optional[dict] = None
    ) -> str:
>>>>>>> 8bfa8f3a
        if tool_name is None or tool_input is None:
            raise AgentError(
                f"Could not identify the next tool or input for that tool from Agent's output. "
                f"Adjust the Agent's param 'tool_pattern' or 'prompt_template'. \n"
                f"# 'tool_pattern' to identify next tool: {self.tool_pattern} \n"
                f"# Transcript:\n{transcript}"
            )
        if not self.has_tool(tool_name):
            raise AgentError(
                f"Cannot use the tool {tool_name} because it is not in the list of added tools {self.tools.keys()}."
                "Add the tool using `add_tool()` or include it in the parameter `tools` when initializing the Agent."
                f"Transcript:\n{transcript}"
            )
        return self.tools[tool_name].run(tool_input, params)

    def _extract_tool_name_and_tool_input(self, pred: str) -> Tuple[Optional[str], Optional[str]]:
        """
        Parse the tool name and the tool input from the prediction output of the Agent's PromptNode.

        :param pred: Prediction output of the Agent's PromptNode from which to parse the tool and tool input
        """
        tool_match = re.search(self.tool_pattern, pred)
        if tool_match:
            tool_name = tool_match.group(1)
            tool_input = tool_match.group(3)
            return tool_name.strip('" []').strip(), tool_input.strip('" ')
        return None, None

    def _extract_final_answer(self, pred: str) -> Optional[str]:
        """
        Parse the final answer from the prediction output of the Agent's PromptNode.

        :param pred: Prediction output of the Agent's PromptNode from which to parse the final answer
        """
        final_answer_match = re.search(self.final_answer_pattern, pred)
        if final_answer_match:
            final_answer = final_answer_match.group(1)
            return final_answer.strip('" ')
        return None

    def _format_answer(self, query: str, answer: str, transcript: str) -> Dict[str, Union[str, List[Answer]]]:
        """
        Formats an answer as a dict containing `query` and `answers` similar to the output of a Pipeline.
        The full transcript based on the Agent's initial prompt template and the text it generated during execution.

        :param query: The search query.
        :param answer: The final answer returned by the Agent. An empty string corresponds to no answer.
        :param transcript: The text generated by the Agent and the initial filled template for debug purposes.
        """
        return {"query": query, "answers": [Answer(answer=answer, type="generative")], "transcript": transcript}

    def _get_initial_transcript(self, query: str):
        """
        Fills the Agent's PromptTemplate with the query, tool names and descriptions

        :param query: The search query.
        """
        return next(
            self.prompt_template.fill(
                query=query, tool_names=self.tool_names, tool_names_with_descriptions=self.tool_names_with_descriptions
            ),
            "",
        )<|MERGE_RESOLUTION|>--- conflicted
+++ resolved
@@ -63,11 +63,7 @@
         self.description = description
         self.output_variable = output_variable
 
-<<<<<<< HEAD
-    def run(self, tool_input: str, params: Optional[dict] = None) -> Union[Tuple[Dict[str, Any], str], Dict[str, Any]]:
-=======
     def run(self, tool_input: str, params: Optional[dict] = None) -> str:
->>>>>>> 8bfa8f3a
         # We can only pass params to pipelines but not to nodes
         if isinstance(self.pipeline_or_node, (Pipeline, BaseStandardPipeline)):
             result = self.pipeline_or_node.run(query=tool_input, params=params)
@@ -75,27 +71,6 @@
             result = self.pipeline_or_node.run(query=tool_input, root_node="Query")
         else:
             result = self.pipeline_or_node.run(query=tool_input)
-<<<<<<< HEAD
-
-        # if result was returned by a node it is of type tuple. We use only the output but not the name of the output.
-        # if result was returned by a pipeline it is of type dict that we can use directly.
-        if isinstance(result, tuple):
-            result = result[0]
-        if isinstance(result, dict):
-            if result and self.output_variable not in result:
-                raise ValueError(
-                    f"Tool {self.name} returned result {result} but "
-                    f"output variable '{self.output_variable}' not found in."
-                )
-            result = result.get(self.output_variable)
-        if isinstance(result, list):
-            result = result[0] if result else []
-        if isinstance(result, Answer):
-            result = result.answer
-        if isinstance(result, Document):
-            result = result.content
-        return result
-=======
         return self._process_result(result)
 
     def _process_result(self, result: Any) -> str:
@@ -119,7 +94,6 @@
                 return self._process_result(result.content)
             else:
                 return str(result)
->>>>>>> 8bfa8f3a
 
 
 class Agent:
@@ -263,13 +237,9 @@
 
         return results
 
-<<<<<<< HEAD
-    def _run_tool(self, tool_name: str, tool_input: str, transcript: str, params: Optional[dict] = None):
-=======
     def _run_tool(
         self, tool_name: Optional[str], tool_input: Optional[str], transcript: str, params: Optional[dict] = None
     ) -> str:
->>>>>>> 8bfa8f3a
         if tool_name is None or tool_input is None:
             raise AgentError(
                 f"Could not identify the next tool or input for that tool from Agent's output. "
